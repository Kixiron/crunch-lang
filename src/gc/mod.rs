--- conflicted
+++ resolved
@@ -148,19 +148,6 @@
     /// [`collect`]: #collect.crate.Gc
     #[must_use]
     pub fn allocate(&mut self, size: usize) -> Result<(HeapPointer, AllocId)> {
-<<<<<<< HEAD
-        self.allocate_inner(size, 0)
-    }
-
-    /// The inner workings of `allocate`, used to allow retrying allocation when the heap is out of memory.  
-    /// See `allocate` for more information  
-    ///
-    /// [`allocate`]: #allocate.crate.Gc
-    #[inline]
-    #[must_use]
-    fn allocate_inner(&mut self, size: usize, attempt: u8) -> Result<(HeapPointer, AllocId)> {
-=======
->>>>>>> 56fcaaad
         trace!("Allocating size {}", size);
 
         if self.options.burn_gc {
