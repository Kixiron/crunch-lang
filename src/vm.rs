--- conflicted
+++ resolved
@@ -1,5 +1,5 @@
-use super::{Gc, Index, Instruction, Register, Result, RuntimeValue, NUMBER_REGISTERS};
-use std::time::Instant;
+use super::{Gc, Index, Instruction, Result, RuntimeValue, NUMBER_REGISTERS};
+use std::{fmt, time::Instant};
 
 /// The initialized options for the VM
 #[derive(Debug, Copy, Clone)]
@@ -58,6 +58,7 @@
     /// [`std::io::stdout()`]: #stdout.std::io
     pub(crate) stdout: Box<dyn std::io::Write>,
     pub(crate) start_time: Option<Instant>,
+    pub(crate) finish_time: Option<Instant>,
 }
 
 impl Vm {
@@ -82,6 +83,7 @@
             options: VmOptions::from(options),
             stdout,
             start_time: None,
+            finish_time: None,
         }
     }
 
@@ -97,37 +99,38 @@
     /// [`Gc`]: crate.Gc
     /// [`RuntimeError`]: crate.RuntimeError
     pub fn execute(&mut self, functions: Vec<Vec<Instruction>>) -> Result<()> {
+        self.finish_time = None;
+        self.start_time = Some(Instant::now());
+
         while !self.finished_execution {
             functions[self.current_func as usize][*self.index as usize].execute(self)?;
         }
 
+        self.finish_time = Some(Instant::now());
+
         Ok(())
     }
 
-    #[inline]
-    pub(crate) fn clear(&mut self, reg: Register) {
-        self.registers[*reg as usize] = RuntimeValue::None;
-    }
-
-    #[inline]
-    pub(crate) fn load(&mut self, value: RuntimeValue, reg: Register) {
-        self.registers[*reg as usize] = value;
-    }
-
-    #[inline]
-    #[must_use]
-    pub(crate) fn get(&self, reg: Register) -> &RuntimeValue {
-        &self.registers[*reg as usize]
-    }
-
-    #[inline]
-    pub(crate) fn get_mut(&mut self, reg: Register) -> &mut RuntimeValue {
-        &mut self.registers[*reg as usize]
+    /// Gets the time taken to execute the last program ran.
+    ///
+    /// # Returns
+    /// Returns `Some`(`Duration`) if a program was fully executed and timed,
+    /// and `None` if a program has either not been executed or is in the midst of executing
+    ///
+    /// [`Some`]: std.option.Option
+    /// [`None`]: std.option.Option
+    /// [`Duration`]: std.time.Duration
+    pub fn execution_time(&self) -> Option<std::time::Duration> {
+        if let (Some(start), Some(finish)) = (self.start_time, self.finish_time) {
+            Some(finish.duration_since(start))
+        } else {
+            None
+        }
     }
 }
 
-impl std::fmt::Debug for Vm {
-    fn fmt(&self, fmt: &mut std::fmt::Formatter<'_>) -> std::fmt::Result {
+impl fmt::Debug for Vm {
+    fn fmt(&self, fmt: &mut fmt::Formatter<'_>) -> fmt::Result {
         fmt.debug_struct("Vm")
             .field("registers", &self.registers)
             .field("return_stack", &self.return_stack)
@@ -139,55 +142,8 @@
             .field("prev_comp", &self.prev_comp)
             .field("gc", &self.gc)
             .field("options", &self.options)
+            .field("start_time", &self.start_time)
+            .field("finish_time", &self.finish_time)
             .finish()
     }
-}
-
-#[derive(Debug, Clone)]
-pub(crate) struct Function {
-    pub function: Vec<Instruction>,
-    pub meta: RuntimeFunctionMeta,
-}
-
-impl Function {
-    // const JIT_USAGE_THRESHOLD: usize = 0;
-
-    #[must_use]
-    pub fn new(function: Vec<Instruction>) -> Self {
-        Self {
-            function,
-            meta: RuntimeFunctionMeta::new(),
-        }
-    }
-
-    pub fn execute(&self, vm: &mut Vm) -> Result<()> {
-<<<<<<< HEAD
-        // TODO: Collect runtime function information somehow
-        // Possibly with indexes into associated metas?
-
-=======
->>>>>>> a5147499
-        while !vm.finished_execution {
-            self.function[*vm.index as usize].execute(vm)?;
-        }
-
-        Ok(())
-    }
-}
-
-#[derive(Debug, Copy, Clone)]
-pub(crate) struct RuntimeFunctionMeta {
-    pub usages: usize,
-}
-
-impl RuntimeFunctionMeta {
-    pub const fn new() -> Self {
-        Self { usages: 0 }
-    }
-}
-
-impl Default for RuntimeFunctionMeta {
-    fn default() -> Self {
-        Self::new()
-    }
 }